--- conflicted
+++ resolved
@@ -105,12 +105,8 @@
   env->DeleteLocalRef(context);
 }
 
-<<<<<<< HEAD
-void GameModeManager::Uninitialize() {}
-=======
 void GameModeManager::Uninitialize() {
 }
->>>>>>> 9d3bcc09
 
 const char* GameModeManager::GetFPSString(int32_t swappy_swap_interval) {
   if (swappy_swap_interval <= SWAPPY_SWAP_60FPS) {
